--- conflicted
+++ resolved
@@ -3,11 +3,7 @@
 import { Button } from "@/components/ui/button";
 import { Input } from "@/components/ui/input";
 import { Download, Upload, Camera, Play } from "lucide-react";
-<<<<<<< HEAD
 import { postData } from "@/api/backend";
-
-=======
->>>>>>> 39f6aa87
 // Company logo image URL
 const LOGO_URL = "/lovable-uploads/2eba8883-20bf-430c-bfba-dee12fe78063.png";
 
